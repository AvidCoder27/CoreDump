--- conflicted
+++ resolved
@@ -7,6 +7,10 @@
     RMDIR = rmdir /S /Q
     MKDIR = mkdir
     EXT = .exe
+    NULL_DEVICE = nul
+    MKDIR = mkdir
+    RM_DIR = rmdir /S /Q
+    RM_FILE = del
 else
     CXX = g++
     CXXFLAGS = -std=c++17 -Wall -Wextra -Ofast
@@ -15,6 +19,10 @@
     RMDIR = rm -rf
     MKDIR = mkdir -p
     EXT = 
+    NULL_DEVICE = /dev/null
+    MKDIR = mkdir -p
+    RM_DIR = rm -rf
+    RM_FILE = rm -f
 endif
 
 # Output binary
@@ -46,33 +54,12 @@
 # All object files
 OBJ_FILES = $(MAIN_OBJ_FILE) $(SRC_OBJ_FILES)
 
-# Detect OS
-ifeq ($(OS),Windows_NT)
-    NULL_DEVICE = nul
-    MKDIR = mkdir
-    RM_DIR = rmdir /S /Q
-    RM_FILE = del
-else
-    NULL_DEVICE = /dev/null
-    MKDIR = mkdir -p
-    RM_DIR = rm -rf
-    RM_FILE = rm -f
-endif
-
 # Ensure output directory exists
-<<<<<<< HEAD
 $(shell $(MKDIR) $(OUT_DIR) 2>$(NULL_DEVICE))
 $(shell $(MKDIR) $(OUT_DIR)/board 2>$(NULL_DEVICE))
 $(shell $(MKDIR) $(OUT_DIR)/engine-related 2>$(NULL_DEVICE))
 $(shell $(MKDIR) $(OUT_DIR)/extraHeuristics 2>$(NULL_DEVICE))
 $(shell $(MKDIR) $(OUT_DIR)/move 2>$(NULL_DEVICE))
-=======
-$(shell $(MKDIR) $(OUT_DIR) 2>nul)
-$(shell $(MKDIR) $(OUT_DIR)/board 2>nul)
-$(shell $(MKDIR) $(OUT_DIR)/engine-related 2>nul)
-$(shell $(MKDIR) $(OUT_DIR)/extraHeuristics 2>nul)
-$(shell $(MKDIR) $(OUT_DIR)/move 2>nul)
->>>>>>> c8ac2ad9
 
 # Default target - build and run the entire project (GUI alongside API)
 all: build_api run_gui
@@ -100,14 +87,8 @@
 
 # Clean build files
 clean:
-<<<<<<< HEAD
 	@$(RM_DIR) $(OUT_DIR) 2>/dev/null || true
 	@$(RM_FILE) GUI/API/__pycache__/*.pyc 2>/dev/null || true
 
-=======
-	@if exist $(OUT_DIR) $(RMDIR) $(OUT_DIR)
-	@if exist GUI\API\__pycache__ $(RM) GUI\API\__pycache__\*.pyc
->>>>>>> c8ac2ad9
-
 # Phony targets
 .PHONY: all build_api run_gui clean